import numpy as np

<<<<<<< HEAD
try:
    import lalsimulation as lalsim
except ModuleNotFoundError:
    print("Cannot import module lalsim... lal models cannot be used")

=======
>>>>>>> 34b7129d
from ..harmonics import sYlm
from ..utils import combine_modes, CC, GG, MPC, SOLAR_MASS
from . import MemoryGenerator


class Approximant(MemoryGenerator):
    def __init__(
        self, name, q, total_mass=60, spin_1=None, spin_2=None, distance=400, times=None
    ):
        """
        Initialise Surrogate MemoryGenerator

        Parameters
        ----------
        name: str
            File name to load.
        q: float
            Binary mass ratio
        total_mass: float, optional
            Total binary mass in solar units.
        distance: float, optional
            Distance to the binary in MPC.
        spin_1: array-like
            Spin vector of more massive black hole.
        spin_2: array-like
            Spin vector of less massive black hole.
        times: array-like
            Time array to evaluate the waveforms on, default is time array
            from lalsimulation.
            FIXME
        """
        try:
            import lalsimulation  # noqa
        except ModuleNotFoundError:
            print("lalsuite is required for the Approximant memory generator.")
            raise
        self.name = name
        if q > 1:
            q = 1 / q

        self.q = q
        self.MTot = total_mass
        if spin_1 is None:
            self.S1 = np.array([0.0, 0.0, 0.0])
        else:
            self.S1 = np.array(spin_1)
        if spin_2 is None:
            self.S2 = np.array([0.0, 0.0, 0.0])
        else:
            self.S2 = np.array(spin_2)
        self.distance = distance

        self.m1 = self.MTot / (1 + self.q)
        self.m2 = self.m1 * self.q
        self.m1_SI = self.m1 * SOLAR_MASS
        self.m2_SI = self.m2 * SOLAR_MASS
        self.distance_SI = self.distance * MPC

        if (
            abs(self.S1[0]) > 0
            or abs(self.S1[1]) > 0
            or abs(self.S2[0]) > 0
            or abs(self.S2[1]) > 0
        ):
            print(
                "WARNING: Approximant decomposition works only for "
                "non-precessing waveforms."
            )
            print("Setting spins to be aligned")
            self.S1[0], self.S1[1] = 0.0, 0.0
            self.S2[0], self.S2[1] = 0.0, 0.0
            print("New spins are: S1 = {}, S2 = {}".format(self.S1, self.S2))
        else:
            self.S1 = list(self.S1)
            self.S2 = list(self.S2)
        self.available_modes = list({(2, 2), (2, -2)})

        self.h_to_geo = self.distance_SI / (self.m1_SI + self.m2_SI) / GG * CC ** 2
        self.t_to_geo = 1 / (self.m1_SI + self.m2_SI) / GG * CC ** 3

        self.h_lm = None
        self.times = None

        h_lm, times = self.time_domain_oscillatory()

        MemoryGenerator.__init__(self, name=name, h_lm=h_lm, times=times)

    def time_domain_oscillatory(self, delta_t=None, modes=None, inc=None, phase=None):
        """
        Get the mode decomposition of the waveform approximant.

        Since the waveforms we consider only contain content about the
        ell=|m|=2 modes.
        We can therefore evaluate the waveform for a face-on system, where
        only the (2, 2) mode is non-zero.

        Parameters
        ----------
        delta_t: float, optional
            Time step for waveform.
        modes: list, optional
            List of modes to try to generate.
        inc: float, optional
            Inclination of the source, if None, the spherical harmonic modes
            will be returned.
        phase: float, optional
            Phase at coalescence of the source, if None, the spherical harmonic
            modes will be returned.

        Returns
        -------
        h_lm: dict
            Spin-weighted spherical harmonic decomposed waveform.
        times: np.array
            Times on which waveform is evaluated.
        """
        from lalsimulation import GetApproximantFromString, SimInspiralChooseTDWaveform

        if self.h_lm is None:
            if modes is None:
                modes = self.available_modes
            else:
                modes = modes

            if not set(modes).issubset(self.available_modes):
                print(
                    "Requested {} unavailable modes".format(
                        " ".join(set(modes).difference(self.available_modes))
                    )
                )
                modes = list(set(modes).union(self.available_modes))
                print("Using modes {}".format(" ".join(modes)))

            fmin, fRef = 20, 20
            theta = 0.0
            phi = 0.0
            longAscNodes = 0.0
            eccentricity = 0.0
            meanPerAno = 0.0
            approx = GetApproximantFromString(self.name)
            WFdict = None

            if delta_t is None:
                delta_t = 0.1 * (self.m1_SI + self.m2_SI) * GG / CC ** 3
            else:
                delta_t = delta_t

            hplus, hcross = SimInspiralChooseTDWaveform(
                self.m1_SI,
                self.m2_SI,
                self.S1[0],
                self.S1[1],
                self.S1[2],
                self.S2[0],
                self.S2[1],
                self.S2[2],
                self.distance_SI,
                theta,
                phi,
                longAscNodes,
                eccentricity,
                meanPerAno,
                delta_t,
                fmin,
                fRef,
                WFdict,
                approx,
            )

            h = hplus.data.data - 1j * hcross.data.data

            h_22 = h / sYlm(-2, 2, 2, theta, phi)

            times = np.linspace(0, delta_t * len(h), len(h))
            times -= times[np.argmax(abs(h_22))]

            h_lm = {(2, 2): h_22, (2, -2): np.conjugate(h_22)}

        else:
            h_lm = self.h_lm
            times = self.times

        if inc is None or phase is None:
            return h_lm, times
        else:
            return combine_modes(h_lm, inc, phase), times<|MERGE_RESOLUTION|>--- conflicted
+++ resolved
@@ -1,13 +1,5 @@
 import numpy as np
 
-<<<<<<< HEAD
-try:
-    import lalsimulation as lalsim
-except ModuleNotFoundError:
-    print("Cannot import module lalsim... lal models cannot be used")
-
-=======
->>>>>>> 34b7129d
 from ..harmonics import sYlm
 from ..utils import combine_modes, CC, GG, MPC, SOLAR_MASS
 from . import MemoryGenerator
