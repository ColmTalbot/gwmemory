#!/usr/bin/env python

from setuptools import setup
import subprocess
import os


def write_version_file(version):
    """ Writes a file with version information to be used at run time
    Parameters
    ----------
    version: str
        A string containing the current version information
    Returns
    -------
    version_file: str
        A path to the version file
    """
    try:
        git_log = subprocess.check_output(
            ["git", "log", "-1", "--pretty=%h %ai"]
        ).decode("utf-8")
        git_diff = (
            subprocess.check_output(["git", "diff", "."])
            + subprocess.check_output(["git", "diff", "--cached", "."])
        ).decode("utf-8")
        if git_diff == "":
            git_status = "(CLEAN) " + git_log
        else:
            git_status = "(UNCLEAN) " + git_log
    except Exception as e:
        print("Unable to obtain git version information, exception: {}".format(e))
        git_status = ""

    version_file = ".version"
    if os.path.isfile(version_file) is False:
        with open("gwmemory/" + version_file, "w+") as f:
            f.write("{}: {}".format(version, git_status))

    return version_file


def get_long_description():
    """ Finds the README and reads in the description """
    here = os.path.abspath(os.path.dirname(__file__))
    with open(os.path.join(here, "README.md")) as f:
        long_description = f.read()
    return long_description


# get version info from __init__.py
def readfile(filename):
    with open(filename) as fp:
        filecontents = fp.read()
    return filecontents


VERSION = "0.2.0"
version_file = write_version_file(VERSION)
long_description = get_long_description()

setup(
<<<<<<< HEAD
    name='gwmemory',
    description='Arbitrary gravitational-wave memory waveforms',
    long_description=long_description,
    url='https://github.com/ColmTalbot/gwmemory',
    author='Colm Talbot',
    author_email='colm.talbot@monash.edu',
    license="MIT",
    version=VERSION,
    packages=['gwmemory', 'gwmemory.waveforms'],
    package_dir={'gwmemory': 'gwmemory'},
    package_data={'gwmemory': [
        'data/gamma_coefficients*.dat', 'data/*WEB.dat', '.version']},
    install_requires=['future', 'numpy', 'scipy', 'pandas', 'deepdish'],
=======
    name="gwmemory",
    description="Arbitrary gravitational-wave memory waveforms",
    long_description=long_description,
    url="https://github.com/ColmTalbot/gwmemory",
    author="Colm Talbot",
    author_email="colm.talbot@monash.edu",
    license="MIT",
    version=VERSION,
    packages=["gwmemory", "gwmemory.waveforms"],
    package_dir={"gwmemory": "gwmemory"},
    package_data={
        "gwmemory": ["data/gamma_coefficients*.dat", "data/*WEB.dat", ".version"]
    },
    install_requires=["future", "numpy", "scipy", "pandas", "deepdish"],
>>>>>>> aaf249b0
    classifiers=[
        "Programming Language :: Python :: 2.7",
        "Programming Language :: Python :: 3.6",
        "Programming Language :: Python :: 3.7",
        "License :: OSI Approved :: MIT License",
<<<<<<< HEAD
        "Operating System :: OS Independent"
    ]
=======
        "Operating System :: OS Independent",
    ],
>>>>>>> aaf249b0
)<|MERGE_RESOLUTION|>--- conflicted
+++ resolved
@@ -60,21 +60,6 @@
 long_description = get_long_description()
 
 setup(
-<<<<<<< HEAD
-    name='gwmemory',
-    description='Arbitrary gravitational-wave memory waveforms',
-    long_description=long_description,
-    url='https://github.com/ColmTalbot/gwmemory',
-    author='Colm Talbot',
-    author_email='colm.talbot@monash.edu',
-    license="MIT",
-    version=VERSION,
-    packages=['gwmemory', 'gwmemory.waveforms'],
-    package_dir={'gwmemory': 'gwmemory'},
-    package_data={'gwmemory': [
-        'data/gamma_coefficients*.dat', 'data/*WEB.dat', '.version']},
-    install_requires=['future', 'numpy', 'scipy', 'pandas', 'deepdish'],
-=======
     name="gwmemory",
     description="Arbitrary gravitational-wave memory waveforms",
     long_description=long_description,
@@ -89,17 +74,11 @@
         "gwmemory": ["data/gamma_coefficients*.dat", "data/*WEB.dat", ".version"]
     },
     install_requires=["future", "numpy", "scipy", "pandas", "deepdish"],
->>>>>>> aaf249b0
     classifiers=[
         "Programming Language :: Python :: 2.7",
         "Programming Language :: Python :: 3.6",
         "Programming Language :: Python :: 3.7",
         "License :: OSI Approved :: MIT License",
-<<<<<<< HEAD
-        "Operating System :: OS Independent"
-    ]
-=======
         "Operating System :: OS Independent",
     ],
->>>>>>> aaf249b0
 )